pragma solidity ^0.6.7;
pragma experimental ABIEncoderV2;

import "./ModuleStorage.sol";
import "./ModuleERC165.sol";

import "./interfaces/IModuleCalls.sol";
import "./interfaces/IModuleAuth.sol";


abstract contract ModuleCalls is IModuleCalls, IModuleAuth, ModuleERC165 {
  //                       NONCE_KEY = keccak256("org.arcadeum.module.calls.nonce");
  bytes32 private constant NONCE_KEY = bytes32(0x8d0bf1fd623d628c741362c1289948e57b3e2905218c676d3e69abee36d6ae2e);

  uint256 private constant NONCE_BITS = 96;
  bytes32 private constant NONCE_MASK = bytes32((1 << NONCE_BITS) - 1);

  /**
   * @notice Returns the next nonce of the default nonce space
   * @dev The default nonce space is 0x00
   * @return The next nonce
   */
  function nonce() external override view returns (uint256) {
    return readNonce(0);
  }

  /**
   * @notice Returns the next nonce of the given nonce space
   * @param _space Nonce space, each space keeps an independent nonce count
   * @return The next nonce
   */
<<<<<<< HEAD
  function readNonce(uint256 _space) public override view returns (uint256) {
    bytes32 key = keccak256(abi.encode(_space, NONCE_KEY));
    return uint256(ModuleStorage.readBytes32(key));
=======
  function readNonce(uint256 _space) public view returns (uint256) {
    return uint256(ModuleStorage.readBytes32Map(NONCE_KEY, bytes32(_space)));
>>>>>>> 37a5780d
  }

  /**
   * @notice Changes the next nonce of th given nonce space
   * @param _space Nonce space, each space keeps an independent nonce count
   * @param _nonce Nonce to write on the space
   */
  function _writeNonce(uint256 _space, uint256 _nonce) private {
    ModuleStorage.writeBytes32Map(NONCE_KEY, bytes32(_space), bytes32(_nonce));
  }

  /**
   * @notice Allow wallet owner to execute an action
   * @param _txs        Transactions to process
   * @param _nonce      Signature nonce (may contain an encoded space)
   * @param _signature  Encoded signature
   */
  function execute(
    Transaction[] memory _txs,
    uint256 _nonce,
    bytes memory _signature
  ) public override {
    // Validate and update nonce
    _validateNonce(_nonce);

    // Verify that signatures are valid
    require(
      _signatureValidation(_hashData(abi.encode(_nonce, _txs)), _signature),
      "MainModule#_signatureValidation: INVALID_SIGNATURE"
    );

    // Execute transaction
    for (uint256 i = 0; i < _txs.length; i++) {
      Transaction memory transaction = _txs[i];

      bool success;
      bytes memory result;

      if (transaction.delegateCall) {
        (success, result) = transaction.target.delegatecall{
          gas: transaction.gasLimit
        }(transaction.data);
      } else {
        (success, result) = transaction.target.call{
          value: transaction.value,
          gas: transaction.gasLimit
        }(transaction.data);
      }

      if (!success) _revertBytes(transaction, i, result);
    }
  }

  /**
   * @notice Verify if a nonce is valid
   * @param _rawNonce Nonce to validate (may contain an encoded space)
   * @dev A valid nonce must be above the last one used
   *   with a maximum delta of 100
   */
  function _validateNonce(uint256 _rawNonce) private {
    // Retrieve current nonce for this wallet
    (uint256 space, uint256 providedNonce) = _decodeNonce(_rawNonce);
    uint256 currentNonce = readNonce(space);

    // Verify if nonce is valid
    require(
      providedNonce == currentNonce,
      "MainModule#_auth: INVALID_NONCE"
    );

    // Update signature nonce
    uint256 newNonce = providedNonce + 1;
    _writeNonce(space, newNonce);
    emit NonceChange(space, newNonce);
  }

  /**
   * @notice Logs a failed transaction, reverts if the transaction is not optional
   * @param _tx      Transaction that is reverting
   * @param _index   Index of transaction in batch
   * @param _reason  Encoded revert message
   */
  function _revertBytes(Transaction memory _tx, uint256 _index, bytes memory _reason) internal {
    if (_tx.revertOnError) {
      assembly { revert(add(_reason, 0x20), mload(_reason)) }
    } else {
      emit TxFailed(_index, _reason);
    }
  }

  /**
   * @notice Decodes a raw nonce
   * @dev A raw nonce is encoded using the first 160 bits for the space
   *  and the last 96 bits for the nonce
   * @param _rawNonce Nonce to be decoded
   * @return _space The nonce space of the raw nonce
   * @return _nonce The nonce of the raw nonce
   */
  function _decodeNonce(uint256 _rawNonce) private pure returns (uint256 _space, uint256 _nonce) {
    _nonce = uint256(bytes32(_rawNonce) & NONCE_MASK);
    _space = _rawNonce >> NONCE_BITS;
  }

  /**
   * @notice Query if a contract implements an interface
   * @param _interfaceID The interface identifier, as specified in ERC-165
   * @return `true` if the contract implements `_interfaceID`
   */
  function supportsInterface(bytes4 _interfaceID) public override virtual view returns (bool) {
    if (
      _interfaceID == this.nonce.selector ||
      _interfaceID == this.readNonce.selector ||
      _interfaceID == this.execute.selector ||
      _interfaceID == type(IModuleCalls).interfaceId
    ) {
      return true;
    }

    return super.supportsInterface(_interfaceID);
  }
}<|MERGE_RESOLUTION|>--- conflicted
+++ resolved
@@ -29,14 +29,8 @@
    * @param _space Nonce space, each space keeps an independent nonce count
    * @return The next nonce
    */
-<<<<<<< HEAD
   function readNonce(uint256 _space) public override view returns (uint256) {
-    bytes32 key = keccak256(abi.encode(_space, NONCE_KEY));
-    return uint256(ModuleStorage.readBytes32(key));
-=======
-  function readNonce(uint256 _space) public view returns (uint256) {
     return uint256(ModuleStorage.readBytes32Map(NONCE_KEY, bytes32(_space)));
->>>>>>> 37a5780d
   }
 
   /**
