--- conflicted
+++ resolved
@@ -4,13 +4,8 @@
 import "./interfaces/IModuleAuth.sol";
 
 
-<<<<<<< HEAD
-contract ModuleCalls is ModuleAuth {
-
+abstract contract ModuleCalls is IModuleAuth {
   // Transaction structure
-=======
-abstract contract ModuleCalls is IModuleAuth {
->>>>>>> f36d316f
   struct Transaction {
     bool delegateCall; // Performs delegatecall
     bool skipOnError;  // Ignored upon failure
