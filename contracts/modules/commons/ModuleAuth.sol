pragma solidity ^0.6.5;
pragma experimental ABIEncoderV2;

import "./ModuleBase.sol";
import "../../utils/LibBytes.sol";
import "../../utils/SignatureValidator.sol";
import "../../interfaces/IERC1271Wallet.sol";

import "./interfaces/IModuleAuth.sol";

<<<<<<< HEAD
contract ModuleAuth is ModuleBase, SignatureValidator, IERC1271Wallet {
  using LibBytes for bytes;

  // keccak256("placeholder-init-code-hash")
  bytes32 public constant INIT_CODE_HASH = 0xa4e481c95834a9f994a80cd4ecc88bdd3e78ff54100ecf2903aa9ef3eed54a91;
=======
>>>>>>> f36d316f

contract ModuleAuth is IModuleAuth, SignatureValidator, IERC1271Wallet {
  bytes32 public immutable INIT_CODE_HASH;
  address public immutable FACTORY;

  constructor(bytes32 _initCodeHash, address _factory) public {
    INIT_CODE_HASH = _initCodeHash;
    FACTORY = _factory;
  }

  // Hash of the multisig information
  bytes32 internal configsHash;

  // Encoding structure for the multisigHash
  struct Configs {
    uint8 threshold; // Cumulative weight that needs to be exceeded
    address[] keys;  // Array containing current multisig keys
    uint8[] weights; // weight each key has for multisig
  }

  // Event recording the new parameters for multisig
  event ConfigsUpdated(Configs newConfigs, bytes32 newConfigHash);

  /**
   * @notice Update the multisig configurations
   * @param _newConfigs New multisig configurations
   */
<<<<<<< HEAD
  function updateConfigs(Configs calldata _newConfigs) external onlySelf {
    bytes32 new_config_hash = keccak256(abi.encode(_newConfigs));
    configsHash = new_config_hash;
    emit ConfigsUpdated(_newConfigs, new_config_hash);
=======
  function _hashData(bytes memory _data) internal override view returns (bytes32) {
    return keccak256(abi.encode(address(this), _data));
>>>>>>> f36d316f
  }

  /**
   * @notice Verify if signer is default wallet owner
   * @param _hash       Hashed signed message
   * @param _signature  Array of signatures with signers ordered
   *                    like the the keys in the multisig configs
   */
<<<<<<< HEAD
  function _signatureValidation(
    bytes32 _hash,
    bytes memory _signature
  )
    internal view returns (bool)
=======
  function _signatureValidation(bytes32 _hash, bytes memory _signature)
    internal override view returns (bool)
>>>>>>> f36d316f
  {
    (
      uint8 total,       // total number of accounts in multisig
      uint16 threshold,  // required threshold signature
      uint256 rindex     // read index
    ) = _signature.readUint8Uint16(0);

    // The first byte defines how many address the wallet has
    // each address takes 21 bytes on the image (1 weight + 20 address)
    // imageSize requires 2 aditional bytes for the threshold
    uint256 imageSize = 2 + total * 21;
    bytes memory image = new bytes(imageSize);

    // Write threshold to image
    uint256 windex = image.writeUint16(0, threshold);

    // Acumulated weight of signatures
    uint256 totalWeight;

    // Iterate until the image is completed
    while (windex < imageSize) {
      // Read next item type and addrWeight
      uint256 isAddr; uint8 addrWeight; address addr;
      (isAddr, addrWeight, rindex) = _signature.readUint8Uint8(rindex);

      if (isAddr != 0) {
        // Read single signature and recover signer
        bytes memory signature;
        (signature, rindex) = _signature.readBytes66(rindex);
        addr = recoverSigner(_hash, signature);

        // Acumulate total weight of the signature
        totalWeight += addrWeight;
      } else {
        // Read plain address
        (addr, rindex) = _signature.readAddress(rindex);
      }

      // Write weight and address to image
      windex = image.writeUint8Address(windex, addrWeight, addr);
    }

    return totalWeight >= threshold && getConfigAddress(image) == address(this);
  }

  /**
   * @notice Will hash _data to be signed (similar to EIP-712)
   * @param _data Data to be hashed
   * @return hashed data for this wallet
   */
  function _hashData(bytes memory _data) internal view returns (bytes32) {
    return keccak256(
      abi.encodePacked(
        "\x19\x01",
        address(this),
        keccak256(_data)
      )
    );
  }

  /**
   * @notice Will return the wallet address created by the factory for provided configuration struct
   * @param _configs Multisignature configuration struct
   */
  function getConfigAddress(bytes memory _configs) public pure returns(address) {
    return address(
      uint256(
        keccak256(
          abi.encodePacked(
            byte(0xff),
            FACTORY,
            keccak256(_configs),
            INIT_CODE_HASH
          )
        )
      )
    );
  }

  /**
   * @notice Verifies whether the provided signature is valid with respect to the provided data
   * @dev MUST return the correct magic value if the signature provided is valid for the provided data
   *   > The bytes4 magic value to return when signature is valid is 0x20c13b0b : bytes4(keccak256("isValidSignature(bytes,bytes)"))
   * @param _data       Arbitrary length data signed on the behalf of address(this)
   * @param _signatures Signature byte array associated with _data.
   *                    Encoded as abi.encode(Signature[], Configs)
   * @return magicValue Magic value 0x20c13b0b if the signature is valid and 0x0 otherwise
   */
  function isValidSignature(
    bytes calldata _data,
    bytes calldata _signatures
  ) external override view returns (bytes4) {
    // Validate signatures
    if (_signatureValidation(_hashData(_data), _signatures)) {
      return 0x20c13b0b;
    }
  }

  /**
   * @notice Verifies whether the provided signature is valid with respect to the provided hash
   * @dev MUST return the correct magic value if the signature provided is valid for the provided hash
   *   > The bytes4 magic value to return when signature is valid is 0x1626ba7e : bytes4(keccak256("isValidSignature(bytes32,bytes)"))
   * @param _hash       keccak256 hash that was signed
   * @param _signatures Signature byte array associated with _data.
   *                    Encoded as abi.encode(Signature[], Configs)
   * @return magicValue Magic value 0x1626ba7e if the signature is valid and 0x0 otherwise
   */
  function isValidSignature(
    bytes32 _hash,
    bytes calldata _signatures
  ) external override view returns (bytes4) {
    // Validate signatures
    if (_signatureValidation(_hash, _signatures)) {
      return 0x1626ba7e;
    }
  }
}<|MERGE_RESOLUTION|>--- conflicted
+++ resolved
@@ -8,16 +8,10 @@
 
 import "./interfaces/IModuleAuth.sol";
 
-<<<<<<< HEAD
-contract ModuleAuth is ModuleBase, SignatureValidator, IERC1271Wallet {
+
+contract ModuleAuth is IModuleAuth, SignatureValidator, IERC1271Wallet {
   using LibBytes for bytes;
 
-  // keccak256("placeholder-init-code-hash")
-  bytes32 public constant INIT_CODE_HASH = 0xa4e481c95834a9f994a80cd4ecc88bdd3e78ff54100ecf2903aa9ef3eed54a91;
-=======
->>>>>>> f36d316f
-
-contract ModuleAuth is IModuleAuth, SignatureValidator, IERC1271Wallet {
   bytes32 public immutable INIT_CODE_HASH;
   address public immutable FACTORY;
 
@@ -26,50 +20,17 @@
     FACTORY = _factory;
   }
 
-  // Hash of the multisig information
-  bytes32 internal configsHash;
-
-  // Encoding structure for the multisigHash
-  struct Configs {
-    uint8 threshold; // Cumulative weight that needs to be exceeded
-    address[] keys;  // Array containing current multisig keys
-    uint8[] weights; // weight each key has for multisig
-  }
-
-  // Event recording the new parameters for multisig
-  event ConfigsUpdated(Configs newConfigs, bytes32 newConfigHash);
-
-  /**
-   * @notice Update the multisig configurations
-   * @param _newConfigs New multisig configurations
-   */
-<<<<<<< HEAD
-  function updateConfigs(Configs calldata _newConfigs) external onlySelf {
-    bytes32 new_config_hash = keccak256(abi.encode(_newConfigs));
-    configsHash = new_config_hash;
-    emit ConfigsUpdated(_newConfigs, new_config_hash);
-=======
-  function _hashData(bytes memory _data) internal override view returns (bytes32) {
-    return keccak256(abi.encode(address(this), _data));
->>>>>>> f36d316f
-  }
-
   /**
    * @notice Verify if signer is default wallet owner
    * @param _hash       Hashed signed message
    * @param _signature  Array of signatures with signers ordered
    *                    like the the keys in the multisig configs
    */
-<<<<<<< HEAD
   function _signatureValidation(
     bytes32 _hash,
     bytes memory _signature
   )
-    internal view returns (bool)
-=======
-  function _signatureValidation(bytes32 _hash, bytes memory _signature)
     internal override view returns (bool)
->>>>>>> f36d316f
   {
     (
       uint8 total,       // total number of accounts in multisig
@@ -120,7 +81,7 @@
    * @param _data Data to be hashed
    * @return hashed data for this wallet
    */
-  function _hashData(bytes memory _data) internal view returns (bytes32) {
+  function _hashData(bytes memory _data) internal override view returns (bytes32) {
     return keccak256(
       abi.encodePacked(
         "\x19\x01",
@@ -134,7 +95,7 @@
    * @notice Will return the wallet address created by the factory for provided configuration struct
    * @param _configs Multisignature configuration struct
    */
-  function getConfigAddress(bytes memory _configs) public pure returns(address) {
+  function getConfigAddress(bytes memory _configs) public view returns(address) {
     return address(
       uint256(
         keccak256(
